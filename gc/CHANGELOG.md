--- conflicted
+++ resolved
@@ -1,11 +1,5 @@
 # Changelog
 
-<<<<<<< HEAD
-## [1.0.2] - 2025-11-22
-
-### Fixed
-- Crash when running in a freshly initialized repository (initial commit) by handling unborn branches gracefully
-=======
 ## [1.1.0] - 2025-11-28
 
 ### Added
@@ -25,7 +19,6 @@
 
 ### Fixed
 - Restored fallback handling for initial commits in empty repositories
->>>>>>> 41ad87eb
 
 ## [1.0.1] - 2025-10-20
 
